--- conflicted
+++ resolved
@@ -3,7 +3,7 @@
     "publisher": "egomobile",
     "displayName": "Power Tools",
     "description": "A set of useful and handy tools for Visual Studio Code.",
-    "version": "0.66.0",
+    "version": "0.67.0",
     "engines": {
         "vscode": "^1.58.0"
     },
@@ -2156,12 +2156,8 @@
         "@types/bcryptjs": "^2.4.2",
         "@types/change-case": "^2.3.1",
         "@types/color-convert": "^1.9.0",
-<<<<<<< HEAD
         "@types/content-type": "^1.1.3",
-        "@types/cron": "^1.7.2",
-=======
         "@types/cron": "^1.7.3",
->>>>>>> 4e288a64
         "@types/csv-parse": "^1.2.2",
         "@types/ejs": "^2.7.0",
         "@types/exif": "^0.6.3",
@@ -2180,10 +2176,7 @@
         "@types/node": "14.14.45",
         "@types/node-emoji": "^1.8.1",
         "@types/opn": "^5.5.0",
-<<<<<<< HEAD
-=======
         "@types/pug": "^2.0.5",
->>>>>>> 4e288a64
         "@types/sanitize-filename": "^1.6.3",
         "@types/sass": "^1.16.1",
         "@types/tmp": "0.0.33",
@@ -2255,12 +2248,8 @@
         "public-ip": "^3.2.0",
         "pug": "^3.0.2",
         "sanitize-filename": "^1.6.3",
-<<<<<<< HEAD
-        "sass": "^1.34.1",
+        "sass": "^1.37.0",
         "showdown": "^1.9.1",
-=======
-        "sass": "^1.37.0",
->>>>>>> 4e288a64
         "tmp": "0.0.33",
         "toml": "^3.0.0",
         "uglify-js": "^3.14.1",
